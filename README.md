<img alt="OrbTk" width="380" src="https://gitlab.redox-os.org/redox-os/assets/raw/master/logos/orbtk/logo_dark.png">

[![Build and test](https://github.com/redox-os/orbtk/workflows/build/badge.svg)](https://github.com/redox-os/orbtk/actions)
[![MIT licensed](https://img.shields.io/badge/license-MIT-blue.svg)](./LICENSE)
[![crates.io](https://img.shields.io/badge/crates.io-v0.3.1alpha1-orange.svg)](https://crates.io/crates/orbtk/0.3.1-alpha1)
[![docs.rs](https://docs.rs/orbtk/badge.svg)](https://docs.rs/orbtk)

The Orbital Widget Toolkit is a multi platform (G)UI toolkit for building scalable user interfaces with the programming language Rust. It's based
on the [Entity Component System Pattern](https://en.wikipedia.org/wiki/Entity_component_system) and provides a functional-reactive like API.

The main goals of OrbTk are speed, ease of use, and being cross platform.

<img alt="Calculator" width="350" src="https://gitlab.redox-os.org/redox-os/assets/raw/master/screenshots/Calculator.png">

## Features:

* Modern lightweight API
* Cross platform
* Modular crates
* Based on Entity Component System library [DCES](https://gitlab.redox-os.org/redox-os/dces-rust)
* Flexible event system
* Integrated widget library
* Custom widgets
* Theming
* Integrated debugging tools

## Platforms

* Redox OS (native | cargo-node)
* Linux (native | cargo-node)
* macOS (native | cargo-node)
* Windows (native | cargo-node)
* openBSD (not tested, but should work)
* Web (cargo-node)
* Android (native planned after 0.3 | cargo-node)
* iOS (native planned after 0.3 | cargo-node planned after 0.3)
* Ubuntu Touch (native planned  after 0.3 | cargo-node planned for 0.3)

## Planned features

* Conformable use of async
* More default widgets
* More examples
* Book
* Animations
* Split application in modules
* Theme update
* 3D context
* More integrated debugging tools


## Usage

To include OrbTk in your project, just add the dependency
line to your `Cargo.toml` file:

```text
orbtk = "0.3.1-alpha1"
```

To use the latest development version of OrbTk, just add the dependency
line to your `Cargo.toml` file:

```text
orbtk = { git = "https://github.com/redox-os/orbtk.git", branch = "develop" }
```

## Minimal Example

```rust
use orbtk::prelude::*;

fn main() {
      Application::new()
        .window(|ctx| {
            Window::create()
                .title("OrbTk - minimal example")
                .position((100.0, 100.0))
                .size(420.0, 730.0)
                .child(TextBlock::create().text("OrbTk").build(ctx))
                .build(ctx)
        })
        .run();
}
```

## Run Examples

You can find examples in the `examples/` directory.

You can start the widgets example by executing the following command:

```text
cargo run --example widgets --release
```

OrbTk has also an integrated `debug` tools. If you want to show the bounds of all widgets (also non visual widgets) and want to see a debug print of the whole widget
tree you could run the examples as follows:

```text
cargo run --example widgets --release --features debug
```

## Run Examples with cargo-node

To run the examples on as browser, electron or cordova app you have to install

```text
cargo install -f cargo-node
```

Before you could use cargo node you have to install `npm` version 6.9.0. It is included in the `Node.js` version 10.16.3. You could download it from https://nodejs.org/dist/v10.16.3/. 

Rust's `cargo` is presumed. All other dependencies of cargo node will be installed automatic.

### Start examples

You can start the widgets example by executing the following command:

* Run as browser app:

```text
cargo node run --target browser --example widgets
```

* Run as electron app:

```text
cargo node run --target electron --example widgets
```

* Run as cordova app on android:

```text
cargo node run --target android --example widgets
```

## Documentation

### Build and open documentation

You can build and run the latest documentation by executing the following command:

```text
cargo doc --no-deps --open
```

<<<<<<< HEAD
### OrbTk Manual

To build and run the latest version of the OrbTk manual check: [Manual](https://gitlab.redox-os.org/redox-os/orbtk/tree/develop/manual)

## Planned features

* Style guide
* More default widgets
* More examples
* Book
* Animations
* Exchange views / widgets / screens on runtime
* Split application in modules
* Theme update
* Support for Android, iOS, Ubuntu Touch and WebAssembly
* 3D support

=======
>>>>>>> 40d28c84
## Sub Crates

* [api](https://github.com/redox-os/orbtk/tree/develop/crates/api): base api elements of OrbTk e.g. widget and application parts
* [css-engine](https://github.com/redox-os/orbtk/tree/develop/crates/css-engine): parse and read values from a css file
* [proc-macros](https://github.com/redox-os/orbtk/tree/develop/crates/proc-macros): procedural helper macros
* [render](https://github.com/redox-os/orbtk/tree/develop/crates/render): cross platform 2D/3D render library
* [shell](https://github.com/redox-os/orbtk/tree/develop/crates/api): cross platform window and event handling
* [theme](https://github.com/redox-os/orbtk/tree/develop/crates/theme): OrbTks default theme (light and dark)
* [tree](https://github.com/redox-os/orbtk/tree/develop/crates/tree): tree structure based on DCES
* [utils](https://github.com/redox-os/orbtk/tree/develop/crates/utils): helper structs and traits
* [widgets](https://github.com/redox-os/orbtk/tree/develop/crates/widgets): base widget library

## Inspirations

* [Flutter](https://flutter.io/)
* [React](https://reactjs.org/)
* [Yew](https://github.com/DenisKolodin/yew)

## Showcases

* [Space Editor](https://codeberg.org/pinhead-galaxy/space-editor): 2D Tile Map Editor compatible with OrbGame
* [OrbCalculator](https://gitlab.redox-os.org/redox-os/orbcalculator): Calculator based on OrbTk

## Contribution

If you want to help bring OrbTk further or you have feedback check our issues https://github.com/redox-os/orbtk/issues. You could also discuss with us about OrbTk on the Redox chat https://redox-os.org/community/ (join the orbital channel).

## License

Licensed under MIT license ([LICENSE](LICENSE)).<|MERGE_RESOLUTION|>--- conflicted
+++ resolved
@@ -47,7 +47,6 @@
 * Theme update
 * 3D context
 * More integrated debugging tools
-
 
 ## Usage
 
@@ -145,26 +144,10 @@
 cargo doc --no-deps --open
 ```
 
-<<<<<<< HEAD
 ### OrbTk Manual
 
 To build and run the latest version of the OrbTk manual check: [Manual](https://gitlab.redox-os.org/redox-os/orbtk/tree/develop/manual)
 
-## Planned features
-
-* Style guide
-* More default widgets
-* More examples
-* Book
-* Animations
-* Exchange views / widgets / screens on runtime
-* Split application in modules
-* Theme update
-* Support for Android, iOS, Ubuntu Touch and WebAssembly
-* 3D support
-
-=======
->>>>>>> 40d28c84
 ## Sub Crates
 
 * [api](https://github.com/redox-os/orbtk/tree/develop/crates/api): base api elements of OrbTk e.g. widget and application parts
