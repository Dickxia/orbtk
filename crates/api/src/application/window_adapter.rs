use dces::prelude::{Entity, World};
use std::{cell::RefCell, collections::HashMap, sync::mpsc};

use crate::{
    prelude::*,
    properties::Constraint,
    render, shell,
    shell::{ShellRequest, WindowRequest, WindowSettings},
    tree::Tree,
    utils::{Point, Rectangle},
};

/// Represents a window. Each window has its own tree, event pipeline and shell.
pub struct WindowAdapter {
    world: World<Tree, StringComponentStore, render::RenderContext2D>,
    ctx: ContextProvider,
}

impl WindowAdapter {
    /// Creates a new WindowAdapter.
    pub fn new(
        world: World<Tree, StringComponentStore, render::RenderContext2D>,
        ctx: ContextProvider,
    ) -> Self {
        WindowAdapter { world, ctx }
    }
}

impl WindowAdapter {
    fn root(&mut self) -> Entity {
        self.world
            .entity_component_manager()
            .entity_store()
            .root
            .unwrap()
    }
}

impl shell::WindowAdapter for WindowAdapter {
    fn resize(&mut self, width: f64, height: f64) {
        let root = self.root();
        self.ctx
            .event_queue
            .borrow_mut()
            .register_event_with_strategy(
                WindowEvent::Resize { width, height },
                EventStrategy::Direct,
                root,
            );
    }

    fn mouse(&mut self, x: f64, y: f64) {
        let root = self.root();
        self.ctx.mouse_position.set(Point::new(x, y));
        self.ctx
            .event_queue
            .borrow_mut()
            .register_event(MouseMoveEvent { x, y }, root)
    }

    fn scroll(&mut self, delta_x: f64, delta_y: f64) {
        let root = self.root();
        self.ctx.event_queue.borrow_mut().register_event(
            ScrollEvent {
                delta: Point::new(delta_x, delta_y),
            },
            root,
        )
    }

    fn mouse_event(&mut self, event: shell::MouseEvent) {
        let root = self.root();
        match event.state {
            shell::ButtonState::Up => {
                self.ctx.event_queue.borrow_mut().register_event(
                    MouseUpEvent {
                        x: event.x,
                        y: event.y,
                        button: event.button,
                    },
                    root,
                );
                self.ctx.event_queue.borrow_mut().register_event(
                    GlobalMouseUpEvent {
                        x: event.x,
                        y: event.y,
                        button: event.button,
                    },
                    root,
                );
            }
            shell::ButtonState::Down => self.ctx.event_queue.borrow_mut().register_event(
                MouseDownEvent {
                    x: event.x,
                    y: event.y,
                    button: event.button,
                },
                root,
            ),
        }
    }

    fn mouse_position(&self) -> Point {
        self.ctx.mouse_position.get()
    }

    fn key_event(&mut self, event: shell::KeyEvent) {
        let root = self.root();
        match event.state {
            shell::ButtonState::Up => self
                .ctx
                .event_queue
                .borrow_mut()
                .register_event(KeyUpEvent { event }, root),
            shell::ButtonState::Down => self
                .ctx
                .event_queue
                .borrow_mut()
                .register_event(KeyDownEvent { event }, root),
        }
    }

    fn quit_event(&mut self) {
        let root = self.root();

        self.ctx
            .event_queue
            .borrow_mut()
            .register_event(SystemEvent::Quit, root);
    }

    fn active(&mut self, active: bool) {
        let root = self.root();

        self.ctx
            .event_queue
            .borrow_mut()
            .register_event_with_strategy(
                WindowEvent::ActiveChanged(active),
                EventStrategy::Direct,
                root,
            );
    }

    fn run(&mut self, render_context: &mut render::RenderContext2D) {
        self.world.run_with_context(render_context);
    }
}

/// Creates a `WindowAdapter` and a `WindowSettings` object from a window builder closure.
pub fn create_window<F: Fn(&mut BuildContext) -> Entity + 'static>(
    app_name: impl Into<String>,
    request_sender: mpsc::Sender<ShellRequest<WindowAdapter>>,
    create_fn: F,
) -> (WindowAdapter, WindowSettings, mpsc::Receiver<WindowRequest>) {
    let app_name = app_name.into();
    let mut world: World<Tree, StringComponentStore, render::RenderContext2D> =
        World::from_stores(Tree::default(), StringComponentStore::default());

    let (sender, receiver) = mpsc::channel();

    let registry = Rc::new(RefCell::new(Registry::new()));

    if app_name.is_empty() {
        registry
            .borrow_mut()
            .register("settings", Settings::default());
    } else {
        registry
            .borrow_mut()
            .register("settings", Settings::new(app_name.clone()));
    };

    let context_provider = ContextProvider::new(sender, request_sender.clone(), app_name);

    let theme = crate::theme::default_theme();

    let window = {
        let overlay = Overlay::new().build(&mut BuildContext::new(
            world.entity_component_manager(),
            &context_provider.render_objects,
            &context_provider.layouts,
            &context_provider.handler_map,
            &mut *context_provider.states.borrow_mut(),
            &theme,
        ));

        {
            let tree: &mut Tree = world.entity_component_manager().entity_store_mut();
            tree.set_overlay(overlay);
        }

        let window = create_fn(&mut BuildContext::new(
            world.entity_component_manager(),
            &context_provider.render_objects,
            &context_provider.layouts,
            &context_provider.handler_map,
            &mut *context_provider.states.borrow_mut(),
            &theme,
        ));

        {
            let tree: &mut Tree = world.entity_component_manager().entity_store_mut();
            tree.set_root(window);
        }

        window
    };

    let constraint = *world
        .entity_component_manager()
        .component_store()
        .get::<Constraint>("constraint", window)
        .unwrap();

    let position = *world
        .entity_component_manager()
        .component_store()
        .get::<Point>("position", window)
        .unwrap();

    let mut fonts = HashMap::new();
    fonts.insert(
        "Roboto-Regular".to_string(),
        crate::theme::fonts::ROBOTO_REGULAR_FONT,
    );
    fonts.insert(
        "Roboto-Medium".to_string(),
        crate::theme::fonts::ROBOTO_MEDIUM_FONT,
    );
    fonts.insert(
<<<<<<< HEAD
        "MaterialIcons-Regular".to_string(),
        crate::theme::fonts::MATERIAL_ICONS_REGULAR_FONT,
=======
        "Material Icons".to_string(),
        crate::theme::fonts::MATERIAL_ICONS_FONT,
>>>>>>> 1740d971
    );

    let settings = WindowSettings {
        title: world
            .entity_component_manager()
            .component_store()
            .get::<String>("title", window)
            .unwrap()
            .clone(),
        borderless: *world
            .entity_component_manager()
            .component_store()
            .get::<bool>("borderless", window)
            .unwrap(),
        resizeable: *world
            .entity_component_manager()
            .component_store()
            .get::<bool>("resizeable", window)
            .unwrap(),
        always_on_top: *world
            .entity_component_manager()
            .component_store()
            .get::<bool>("always_on_top", window)
            .unwrap(),
        position: (position.x, position.y),
        size: (constraint.width(), constraint.height()),
        fonts,
    };

    world
        .entity_component_manager()
        .component_store_mut()
        .register("global", window, Global::default());
    world
        .entity_component_manager()
        .component_store_mut()
        .register("global", window, Global::default());
    world
        .entity_component_manager()
        .component_store_mut()
        .register(
            "bounds",
            window,
            Rectangle::from((0.0, 0.0, constraint.width(), constraint.height())),
        );

    world.register_init_system(InitSystem::new(context_provider.clone(), registry.clone()));

    world.register_cleanup_system(CleanupSystem::new(
        context_provider.clone(),
        registry.clone(),
    ));

    world
        .create_system(EventStateSystem::new(
            context_provider.clone(),
            registry.clone(),
        ))
        .with_priority(0)
        .build();

    world
        .create_system(LayoutSystem::new(context_provider.clone()))
        .with_priority(1)
        .build();

    world
        .create_system(PostLayoutStateSystem::new(
            context_provider.clone(),
            registry.clone(),
        ))
        .with_priority(2)
        .build();

    world
        .create_system(RenderSystem::new(context_provider.clone()))
        .with_priority(3)
        .build();

    (
        WindowAdapter::new(world, context_provider),
        settings,
        receiver,
    )
}<|MERGE_RESOLUTION|>--- conflicted
+++ resolved
@@ -229,13 +229,8 @@
         crate::theme::fonts::ROBOTO_MEDIUM_FONT,
     );
     fonts.insert(
-<<<<<<< HEAD
-        "MaterialIcons-Regular".to_string(),
-        crate::theme::fonts::MATERIAL_ICONS_REGULAR_FONT,
-=======
         "Material Icons".to_string(),
         crate::theme::fonts::MATERIAL_ICONS_FONT,
->>>>>>> 1740d971
     );
 
     let settings = WindowSettings {
