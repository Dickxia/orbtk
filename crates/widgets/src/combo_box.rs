use std::{
    cell::{Cell, RefCell},
    sync::Arc,
};

use crate::prelude::*;

use super::behaviors::{MouseBehavior, SelectionBehavior};

static CONTAINER: &'static str = "container";
static ITEMS_PANEL: &'static str = "items_panel";

type SelectedItem = Option<Entity>;

#[derive(Debug, Copy, Clone)]
enum Action {
    CheckMouseUpOutside { position: Point },
}

/// The `ComboBoxItemState` handles the interaction an selection of a `ComboBoxItem`.
#[derive(Default, AsAny)]
pub struct ComboBoxItemState {
    request_selection_toggle: Cell<bool>,
    index: usize,
    selected_container: Entity,
    combo_box: Entity,
    // ugly work around for item builder context clone, todo make it better 😉
    builder: Option<Arc<RefCell<dyn Fn(&mut BuildContext, usize) -> Entity + 'static>>>,
}

impl ComboBoxItemState {
    fn toggle_selection(&self) {
        self.request_selection_toggle.set(true);
    }
}

impl State for ComboBoxItemState {
    fn update(&mut self, _: &mut Registry, ctx: &mut Context) {
        let selected_index = ctx
            .get_widget(self.combo_box)
            .clone_or_default::<i32>("selected_index");
        let selected: bool = *ctx.widget().get("selected");

        if selected_index >= 0 && (selected_index as usize) == self.index && !selected {
            self.request_selection_toggle.set(true);
        }

        if !ctx.widget().get::<bool>("enabled") || !self.request_selection_toggle.get() {
            return;
        }
        self.request_selection_toggle.set(false);

        let entity = ctx.entity;

        // unselect previous selected item.
        if let Some(item) = ctx
            .get_widget(self.combo_box)
            .clone::<SelectedItem>("selected_item")
        {
            ctx.get_widget(item).set("selected", false);
            ctx.get_widget(item)
                .get_mut::<Selector>("selector")
                .clear_state();
            ctx.get_widget(item).update(false);
        }

        ctx.widget().set("selected", true);
        ctx.widget()
            .get_mut::<Selector>("selector")
            .set_state("selected");
        ctx.widget().update(false);
        ctx.get_widget(self.combo_box)
            .set("selected_index", self.index as i32);
        ctx.get_widget(self.combo_box)
            .set("selected_item", Some(entity));

        // Add selected content to combobox
        let index = self.index;
        let selected_container = self.selected_container;
        if let Some(builder) = &self.builder {
            ctx.clear_children_of(selected_container);
            let build_context = &mut ctx.build_context();
            let selected_content = builder.borrow()(build_context, index);
            build_context.append_child(selected_container, selected_content);
        }
    }
}

widget!(
    /// The `ComboBoxItem` describes an item inside of a `ComboBox`.
    ///
    /// **CSS element:** `combo_box_item``
    ComboBoxItem<ComboBoxItemState>: MouseHandler {
        /// Sets or shares the background property.
        background: Brush,

        /// Sets or shares the border radius property.
        border_radius: f64,

        /// Sets or shares the border thickness property.
        border_width: Thickness,

        /// Sets or shares the border brush property.
        border_brush: Brush,

        /// Sets or shares the foreground property.
        foreground: Brush,

        /// Sets or share the font size property.
        font_size: f64,

        /// Sets or shares the font property.
        font: String,

        /// Sets or shares the padding property.
        padding: Thickness,

        /// Sets or shares the pressed property.
        pressed: bool,

        /// Sets or shares the selected property.
        selected: bool
    }
);

impl ComboBoxItem {
    fn selected_container(mut self, selected_container: impl Into<Entity>) -> Self {
        self.state_mut().selected_container = selected_container.into();
        self
    }

    fn index(mut self, index: usize) -> Self {
        self.state_mut().index = index;
        self
    }

    fn combo_box(mut self, combo_box: impl Into<Entity>) -> Self {
        self.state_mut().combo_box = combo_box.into();
        self
    }

    // Define the template build function for the selected content of the ComboBoxItems.
    fn items_builder(
        &mut self,
        builder: &Arc<RefCell<dyn Fn(&mut BuildContext, usize) -> Entity + 'static>>,
    ) {
        self.state_mut().builder = Some(builder.clone());
    }
}

impl Template for ComboBoxItem {
    fn template(self, id: Entity, ctx: &mut BuildContext) -> Self {
        self.name("ComboBoxItem")
            .style("combo_box_item")
            .min_width(64)
            .height(24)
            .selected(false)
            .pressed(false)
            .padding(0)
            .background("transparent")
            .border_radius(0)
            .border_width(0)
            .border_brush("transparent")
            .foreground(colors::LINK_WATER_COLOR)
<<<<<<< HEAD
            .font_size(32.0)
            .font("Roboto-Regular")
=======
            .font_size(32)
            .font("Roboto Regular")
            .child(
                MouseBehavior::new()
                    .pressed(id)
                    .enabled(id)
                    .target(id.0)
                    .build(ctx),
            )
>>>>>>> 06fb9cd2
            .on_click(move |states, _| {
                states.get::<ComboBoxItemState>(id).toggle_selection();
                false
            })
    }

    fn render_object(&self) -> Box<dyn RenderObject> {
        Box::new(RectangleRenderObject)
    }

    fn layout(&self) -> Box<dyn Layout> {
        Box::new(PaddingLayout::new())
    }
}

/// The `ComboBoxState` is used to manipulate the position of the thumb of the slider widget.
#[derive(Default, AsAny)]
pub struct ComboBoxState {
    popup: Entity,
    action: Option<Action>,
    builder: Option<Arc<RefCell<dyn Fn(&mut BuildContext, usize) -> Entity + 'static>>>,
    count: usize,
    items_panel: Entity,
    selected_container: Entity,
}

impl ComboBoxState {
    fn action(&mut self, action: impl Into<Option<Action>>) {
        self.action = action.into();
    }

    // closes the popup on mouse up outside of the combobox and popup.
    fn close_popup(&mut self, ctx: &mut Context, p: Point) {
        let combo_box_position = ctx.widget().clone::<Point>("position");
        let combo_box_bounds = ctx.widget().clone::<Rectangle>("bounds");

        let combo_box_global_bounds = Rectangle::new(
            combo_box_position,
            combo_box_bounds.width(),
            combo_box_bounds.height(),
        );

        if !combo_box_global_bounds.contains(p) {
            ctx.widget().set("selected", false);
            ctx.widget().get_mut::<Selector>("selector").clear_state();
            ctx.get_widget(self.popup)
                .set("visibility", Visibility::Collapsed);
            ctx.get_widget(self.popup).update(false);
            ctx.widget().update(false);
        }
    }
}

impl State for ComboBoxState {
    fn update(&mut self, _: &mut Registry, ctx: &mut Context) {
        let count = ctx.widget().clone_or_default::<usize>("count");
        let entity = ctx.entity;

        // build the combobox items
        if count != self.count {
            if let Some(builder) = &self.builder {
                ctx.clear_children_of(self.items_panel);

                for i in 0..count {
                    let item = {
                        let build_context = &mut ctx.build_context();
                        let child = builder.borrow()(build_context, i);
                        let mut item = ComboBoxItem::new()
                            .index(i)
                            .combo_box(entity)
                            .selected_container(self.selected_container);

                        if let Some(builder) = &self.builder {
                            item.items_builder(builder);
                        }
                        let item = item.build(build_context);

                        let mouse_behavior = MouseBehavior::new().build(build_context);
                        build_context.register_shared_property::<Selector>(
                            "selector",
                            mouse_behavior,
                            item,
                        );
                        build_context.register_shared_property::<bool>(
                            "pressed",
                            mouse_behavior,
                            item,
                        );
                        build_context.append_child(item, mouse_behavior);

                        build_context.register_shared_property::<Brush>("foreground", child, item);
                        build_context.register_shared_property::<f32>("opacity", item, entity);
                        build_context.register_shared_property::<f32>("opacity", child, entity);
                        build_context.register_shared_property::<f64>("font_size", child, item);
                        build_context.append_child(self.items_panel, item);
                        build_context.append_child(mouse_behavior, child);

                        item
                    };
                    ctx.get_widget(item).update_widget(entity, false);
                }
            }

            self.count = count;
        }
    }

    fn update_post_layout(&mut self, _: &mut Registry, ctx: &mut Context) {
        if self.action.is_none() || !(*ctx.widget().get::<bool>("selected")) {
            return;
        }

        if let Some(action) = self.action {
            match action {
                Action::CheckMouseUpOutside { position } => {
                    self.close_popup(ctx, position);
                }
            }
        }
    }

    fn cleanup(&mut self, _: &mut Registry, ctx: &mut Context) {
        let _ = ctx.remove_child_from_overlay(self.popup);
    }
}

// todo use code of list view item, by create combobox item insert entity of popup container

widget!(
    /// The `ComboBox` represents an selection widget with a drop-down list.
    ///
    /// **CSS element:** `combo_box`
    ComboBox<ComboBoxState>: MouseHandler, ChangedHandler {
        /// Sets or shares the background property.
        background: Brush,

        /// Sets or shares the border radius property.
        border_radius: f64,

        /// Sets or shares the border thickness property.
        border_width: Thickness,

        /// Sets or shares the border brush property.
        border_brush: Brush,

        /// Sets or shares the foreground property.
        foreground: Brush,

        /// Sets or share the font size property.
        font_size: f64,

        /// Sets or shares the font property.
        font: String,

        /// Sets or shared the count.
        count: usize,

        /// Sets or shares the selected index. If the value is -1 no item is selected.
        selected_index: i32,

        /// The entity of the selected item.
        selected_item: SelectedItem,

        /// Sets or shares the padding property.
        padding: Thickness,

        /// Sets or shares the pressed property.
        pressed: bool,

        /// Sets or shares the flag if the drop down is open.
        selected: bool,

        /// Sets or shares the icon property.
        icon: String,

        /// Sets or shares the icon brush property.
        icon_brush: Brush,

        /// Sets or share the icon font size property.
        icon_size: f64,

        /// Sets or shares the icon font property.
        icon_font: String
    }
);

impl ComboBox {
    /// Define the template build function for the content of the ComboBoxItems.
    pub fn items_builder<F: Fn(&mut BuildContext, usize) -> Entity + 'static + Clone>(
        mut self,
        builder: F,
    ) -> Self {
        self.state_mut().builder = Some(Arc::new(RefCell::new(builder)));
        self
    }
}

impl Template for ComboBox {
    fn template(mut self, id: Entity, ctx: &mut BuildContext) -> Self {
        let selected_container = Container::new().attach(Grid::column(0)).build(ctx);

        let container = Container::new()
            .id(CONTAINER)
            .background(id)
            .border_radius(id)
            .border_width(id)
            .border_brush(id)
            .padding(id)
            .child(
                Grid::new()
                    .columns(Columns::new().add("*").add(4.0).add(14.0))
                    .child(selected_container)
                    .child(
                        FontIconBlock::new()
                            .attach(Grid::column(2))
                            .v_align("center")
                            .icon_brush(id)
                            .icon_size(id)
                            .icon_font(id)
                            .icon(id)
                            .build(ctx),
                    )
                    .build(ctx),
            )
            .build(ctx);
        self.state_mut().selected_container = selected_container;

        let items_panel = Stack::new()
            .v_align("start")
            .id(ITEMS_PANEL)
            .orientation("vertical")
            .build(ctx);

        self.state_mut().items_panel = items_panel;
        let scroll_viewer = ScrollViewer::new()
            .scroll_viewer_mode(("disabled", "auto"))
            .child(items_panel)
            .build(ctx);

        let popup = Popup::new()
            .height(200.0)
            .open(("selected", id))
            .child(scroll_viewer)
            .child(
                ScrollIndicator::new()
                    .padding(2.0)
                    .content_id(items_panel.0)
                    .scroll_offset(scroll_viewer)
                    .opacity(id)
                    .build(ctx),
            )
            .target(container.0)
            .build(ctx);
        self.state_mut().popup = popup;

        let _ = ctx.append_child_to_overlay(popup);

        self.name("ComboBox")
            .style("combo_box")
            .icon(material_icons_font::MD_ARROW_DROP_DOWN)
            .icon_font("Material Icons")
            .icon_size(fonts::ICON_FONT_SIZE_12)
            .icon_brush(colors::LINK_WATER_COLOR)
            .height(32.0)
            .min_width(80.0)
            .selected(false)
            .selected_index(-1)
            .child(
                MouseBehavior::new()
                    .pressed(id)
                    .enabled(id)
                    .target(id.0)
                    .child(
                        SelectionBehavior::new()
                            .selected(id)
                            .enabled(id)
                            .target(id.0)
                            .child(container)
                            .build(ctx),
                    )
                    .build(ctx),
            )
            .on_global_mouse_up(move |states, e| {
                states
                    .get_mut::<ComboBoxState>(id)
                    .action(Action::CheckMouseUpOutside {
                        position: e.position,
                    })
            })
    }
}<|MERGE_RESOLUTION|>--- conflicted
+++ resolved
@@ -162,10 +162,6 @@
             .border_width(0)
             .border_brush("transparent")
             .foreground(colors::LINK_WATER_COLOR)
-<<<<<<< HEAD
-            .font_size(32.0)
-            .font("Roboto-Regular")
-=======
             .font_size(32)
             .font("Roboto Regular")
             .child(
@@ -175,7 +171,6 @@
                     .target(id.0)
                     .build(ctx),
             )
->>>>>>> 06fb9cd2
             .on_click(move |states, _| {
                 states.get::<ComboBoxItemState>(id).toggle_selection();
                 false
