/*!

This crate provides the default theme resources of OrbTks default theme dark and light.
It provides fonts, icons and colors.

 */

use orbtk_theming::{config::ThemeConfig, prelude::*};

/// provides `constants` to reference colors.
pub mod colors;
/// provides `constants` assiciated to fonts.
pub mod fonts;
pub mod prelude;
/// provides information processed by the `graphic render` (e.g. glyphs, icons).
pub mod vector_graphics;

<<<<<<< HEAD
pub const DEFAULT_THEME_RON: &str = include_str!("../assets/dark/dark.ron");
pub const DEFAULT_COLORS_RON: &str = include_str!("../assets/dark/colors.ron");
pub const DEFAULT_FONTS_RON: &str = include_str!("../assets/dark/fonts.ron");
=======
/// orbtk's `default` rendering theme referencing the `dark` stylesheet.
pub const DEFAULT_THEME_CSS: &str = include_str!("dark.css");

/// the `light` variant of orbtk's rendering theme. References the `light` stylesheet.
pub const LIGHT_THEME_EXTENSION_CSS: &str = include_str!("light.css");

lazy_static! {
    pub static ref DEFAULT_THEME: Arc<Theme> =
        Arc::new(Theme::create_from_css(DEFAULT_THEME_CSS).build());
}

lazy_static! {
    pub static ref LIGHT_THEME_CSS: String =
        format!("{}{}", LIGHT_THEME_EXTENSION_CSS, DEFAULT_THEME_CSS);
}

pub fn default_theme() -> Theme {
    Theme::create_from_css(DEFAULT_THEME_CSS).build()
}
>>>>>>> 1740d971

pub fn dark_theme() -> Theme {
    Theme::from_config(
        ThemeConfig::from(DEFAULT_THEME_RON)
            .extend(ThemeConfig::from(DEFAULT_COLORS_RON))
            .extend(ThemeConfig::from(DEFAULT_FONTS_RON)),
    )
}<|MERGE_RESOLUTION|>--- conflicted
+++ resolved
@@ -15,31 +15,9 @@
 /// provides information processed by the `graphic render` (e.g. glyphs, icons).
 pub mod vector_graphics;
 
-<<<<<<< HEAD
 pub const DEFAULT_THEME_RON: &str = include_str!("../assets/dark/dark.ron");
 pub const DEFAULT_COLORS_RON: &str = include_str!("../assets/dark/colors.ron");
 pub const DEFAULT_FONTS_RON: &str = include_str!("../assets/dark/fonts.ron");
-=======
-/// orbtk's `default` rendering theme referencing the `dark` stylesheet.
-pub const DEFAULT_THEME_CSS: &str = include_str!("dark.css");
-
-/// the `light` variant of orbtk's rendering theme. References the `light` stylesheet.
-pub const LIGHT_THEME_EXTENSION_CSS: &str = include_str!("light.css");
-
-lazy_static! {
-    pub static ref DEFAULT_THEME: Arc<Theme> =
-        Arc::new(Theme::create_from_css(DEFAULT_THEME_CSS).build());
-}
-
-lazy_static! {
-    pub static ref LIGHT_THEME_CSS: String =
-        format!("{}{}", LIGHT_THEME_EXTENSION_CSS, DEFAULT_THEME_CSS);
-}
-
-pub fn default_theme() -> Theme {
-    Theme::create_from_css(DEFAULT_THEME_CSS).build()
-}
->>>>>>> 1740d971
 
 pub fn dark_theme() -> Theme {
     Theme::from_config(
