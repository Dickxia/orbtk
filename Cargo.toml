[package]
name = "orbtk"
description = "The Orbital Widget Toolkit"
repository = "https://github.com/redox-os/orbtk"
<<<<<<< HEAD
version = "0.1.6"
=======
version = "0.1.8"
>>>>>>> 1ab3e589
license-file = "LICENSE"
readme = "README.md"
authors = ["Jeremy Soller <jackpot51@gmail.com>"]

[lib]
name = "orbtk"
path = "src/lib.rs"

[dependencies]
orbclient = "0.1"
orbfont = "0.1"
orbimage = "0.1"<|MERGE_RESOLUTION|>--- conflicted
+++ resolved
@@ -2,11 +2,7 @@
 name = "orbtk"
 description = "The Orbital Widget Toolkit"
 repository = "https://github.com/redox-os/orbtk"
-<<<<<<< HEAD
-version = "0.1.6"
-=======
-version = "0.1.8"
->>>>>>> 1ab3e589
+version = "0.1.9"
 license-file = "LICENSE"
 readme = "README.md"
 authors = ["Jeremy Soller <jackpot51@gmail.com>"]
