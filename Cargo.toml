[package]
name = "orbtk"
version = "0.2.26"
authors = ["Jeremy Soller <jackpot51@gmail.com>"]
description = "The Orbital Widget Toolkit"
documentation = "https://docs.rs/orbtk"
repository = "https://github.com/redox-os/orbtk"
readme = "README.md"
license = "MIT"
keywords = [
    "orbital",
    "redox",
    "ui",
]

[lib]
name = "orbtk"
path = "src/lib.rs"

[dependencies]
<<<<<<< HEAD
orbclient = "0.3.8"
orbfont = "0.1"
orbimage = "0.1"
cssparser = "0.16.0"
lazy_static = "0.2.8"
=======
orbclient = "0.3.11"
orbfont = "0.1.8"
orbimage = "0.1.15"
>>>>>>> 54d1d34d
<|MERGE_RESOLUTION|>--- conflicted
+++ resolved
@@ -18,14 +18,8 @@
 path = "src/lib.rs"
 
 [dependencies]
-<<<<<<< HEAD
-orbclient = "0.3.8"
-orbfont = "0.1"
-orbimage = "0.1"
-cssparser = "0.16.0"
-lazy_static = "0.2.8"
-=======
 orbclient = "0.3.11"
 orbfont = "0.1.8"
 orbimage = "0.1.15"
->>>>>>> 54d1d34d
+cssparser = "0.16.0"
+lazy_static = "0.2.8"