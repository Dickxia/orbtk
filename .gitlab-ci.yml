--- conflicted
+++ resolved
@@ -28,11 +28,7 @@
     - apt-key adv --keyserver keyserver.ubuntu.com --recv-keys AA12E97F0881517F
     - add-apt-repository 'deb https://static.redox-os.org/toolchain/apt /'
     - apt-get update -qq && apt-get install -qq x86-64-unknown-redox-gcc
-<<<<<<< HEAD
-    - rustup default
-=======
     - rustup default nightly
->>>>>>> 14f6fe21
     - rustup target add x86_64-unknown-redox
   script:
     - cargo build --target x86_64-unknown-redox
